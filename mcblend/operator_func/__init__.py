'''
Functions used directly by the blender operators.
'''
from __future__ import annotations

from collections import defaultdict
from typing import Dict, List, Optional
import math
from enum import Enum

import numpy as np

import bpy
import mathutils
import bpy_types

from .uv import get_uv_mc_cubes, UvMcCube, plan_uv, set_cube_uv
from .animation import AnimationExport
from .model import get_mcbone_json, get_mcmodel_json
from .common import (
    MCObjType, get_vect_json, ObjectId, McblendObject, MINECRAFT_SCALE_FACTOR,
    McblendObjectGroup
)
from .importer import load_model, build_geometry, assert_is_model
from .exception import NameConflictException


def export_model(context: bpy_types.Context) -> Dict:
    '''
    Creates a Minecraft model (dictionary) from selected objects.
    Raises NameConflictException if name conflicts in some bones are detected.

    # Arguments:
    - `context: bpy_types.Context` - the context of running the operator.

    # Returns:
    `Dict` - a dictionary with the model..
    '''
    object_properties = McblendObjectGroup(context)

    # Save starting frame
    start_frame = context.scene.frame_current
    # Stop animation if running & jump to the frame 0
    bpy.ops.screen.animation_cancel()
    context.scene.frame_set(0)

    texture_width = context.scene.nusiq_mcblend.texture_width
    texture_height = context.scene.nusiq_mcblend.texture_height
    model_name = context.scene.nusiq_mcblend.model_name
    mc_bones: List[Dict] = []

    for _, objprop in object_properties.items():
        if (objprop.mctype in [MCObjType.BONE, MCObjType.BOTH]):
            # Create cubes and locators list
            cubes: List[McblendObject] = []
            if objprop.mctype == MCObjType.BOTH:  # Else MCObjType == BOTH
                cubes = [objprop]
            locators: List[McblendObject] = []
            # Add children cubes if they are MCObjType.CUBE type
            for child_id in objprop.mcchildren:
                if child_id in object_properties:
                    if object_properties[child_id].mctype == MCObjType.CUBE:
                        cubes.append(object_properties[child_id])
                    elif (object_properties[child_id].mctype ==
                          MCObjType.LOCATOR):
                        locators.append(object_properties[child_id])

            mcbone = get_mcbone_json(
                objprop, cubes, locators
            )
            mc_bones.append(mcbone)

    # Return to first frame and create the result
    context.scene.frame_set(start_frame)
    result = get_mcmodel_json(
        model_name, mc_bones, texture_width, texture_height
    )
    return result


def export_animation(
        context: bpy_types.Context, old_dict: Optional[Dict]
    ) -> Dict:
    '''
    Creates a Minecraft animation (dictionary) from selected objects.
    Raises NameConflictException if name conflicts in some bones are detected.

    # Arguments:
    - `context: bpy_types.Context` - the context of running the operator.
    - `old_dict: Optional[Dict]` - optional argument dictionary that represents
      the JSON file with animations.

    # Returns:
    `Dict` - a dictionary with the animation.
    '''
    # Check and create object properties
    object_properties = McblendObjectGroup(context)

    animation = AnimationExport(
        name=context.scene.nusiq_mcblend.animation_name,
        length=(context.scene.frame_end-1)/context.scene.render.fps,
        loop_animation=context.scene.nusiq_mcblend.loop_animation,
        anim_time_update=context.scene.nusiq_mcblend.anim_time_update,
        fps=context.scene.render.fps
    )
    animation.load_poses(object_properties, context)
    return animation.json(old_json=old_dict)


def set_uvs(context: bpy_types.Context):
    '''
    Used by the operator that sets UV. Calculates the UV-map for selected
    objects. Raises NotEnoughTextureSpace when the texture width and height
    wasn't big enough. Raises NameConflictException if name conflicts in some
    bones are detected.

    Depending on operator configuration this function can: add mc_uv
    property to the objects, add new Blender UV, remove old Blender UV.

    # Arguments:
    - `context: bpy_types.Context` - the context of running the operator.
    '''
    width = context.scene.nusiq_mcblend.texture_width
    height = context.scene.nusiq_mcblend.texture_height
    move_blender_uvs = context.scene.nusiq_mcblend.move_blender_uvs
    move_existing_mappings = context.scene.nusiq_mcblend.move_existing_mappings
    remove_old_mappings = context.scene.nusiq_mcblend.remove_old_mappings
    resolution = context.scene.nusiq_mcblend.texture_template_resolution

    # Save starting frame
    start_frame = context.scene.frame_current
    # Stop animation if running & jump to the frame 0
    bpy.ops.screen.animation_cancel()
    context.scene.frame_set(0)

    object_properties = McblendObjectGroup(context)
    objprops = [
        o for o in object_properties.values()
        if o.type() == 'MESH'
    ]

    uv_dict: Dict[ObjectId, UvMcCube] = get_uv_mc_cubes(
        objprops, read_existing_uvs=not move_existing_mappings
    )
    uv_mc_cubes = list(uv_dict.values())
    if height <= 0:
        height = None

    plan_uv(uv_mc_cubes, width, height)

    if remove_old_mappings:
        for objprop in objprops:
            objprop.clear_uv_layers()

    for objprop in objprops:
<<<<<<< HEAD
        if objprop.thisobj_id in uv_dict:
            curr_uv = uv_dict[objprop.thisobj_id]
            objprop.set_mc_uv((curr_uv.uv[0], curr_uv.uv[1]))
=======
        if objprop.name() in uv_dict:
            curr_uv = uv_dict[objprop.name()]
            objprop.mc_uv = (curr_uv.uv[0], curr_uv.uv[1])
>>>>>>> 99eae09a

    if height is None:
        new_height = max([i.uv[1] + i.size[1] for i in uv_dict.values()])
    else:
        new_height = height
    context.scene.nusiq_mcblend.texture_height = new_height

    if resolution >= 1:
        image = bpy.data.images.new(
            "template",
            width*resolution,
            new_height*resolution,
            alpha=True
        )
        def paint_texture(arr, uv_box, color, resolution):
            min1 = int(arr.shape[0]/resolution)-int(uv_box.uv[1]+uv_box.size[1])
            max1 = int(arr.shape[0]/resolution)-int(uv_box.uv[1])
            min2, max2 = int(uv_box.uv[0]), int(uv_box.uv[0]+uv_box.size[0])
            min1 = min1 * resolution
            min2 = min2 * resolution
            max1 = max1 * resolution
            max2 = max2 * resolution
            paint_bounds = arr[min1:max1, min2:max2]
            paint_bounds[..., 0] = color[0]
            paint_bounds[..., 1] = color[1]
            paint_bounds[..., 2] = color[2]
            paint_bounds[..., 3] = color[3]

        # This array represents new texture
        # DIM0:up axis DIM1:right axis DIM2:rgba axis
        arr = np.zeros([image.size[1], image.size[0], 4])

        for uv_cube in uv_dict.values():
            paint_texture(arr, uv_cube.front, [0, 1, 0, 1], resolution)
            paint_texture(arr, uv_cube.back, [1, 0, 1, 1], resolution)
            paint_texture(arr, uv_cube.right, [1, 0, 0, 1], resolution)
            paint_texture(arr, uv_cube.left, [0, 1, 1, 1], resolution)
            paint_texture(arr, uv_cube.top, [0, 0, 1, 1], resolution)
            paint_texture(arr, uv_cube.bottom, [1, 1, 0, 1], resolution)
        image.pixels = arr.ravel()  # Apply texture pixels values

    if move_blender_uvs:
        for objprop in objprops:
            if objprop.thisobj_id in uv_dict:
                curr_uv = uv_dict[objprop.thisobj_id]
                objprop.data_uv_layers_new()
                set_cube_uv(
                    objprop, (curr_uv.uv[0], curr_uv.uv[1]),
                    curr_uv.width, curr_uv.depth, curr_uv.height,
                    width, new_height
                )

    # Return to first frame
    context.scene.frame_set(start_frame)


def set_inflate(context: bpy_types.Context, inflate: float, mode: str) -> int:
    '''
    Adds mc_inflate property to objects and changes their dimensions. Returns
    the number of edited objects.
    Returns the number of edited objects.

    # Arguments:
    - `context: bpy_types.Context` - the context of running the operator.
    - `inflate: float` - the inflation value.
    - `mode: str` - Can be either "RELATIVE" or "ABSOLUTE". If "RELATIVE" than
      the value before appying the operator is taken as a base (0 means that
      no changes should be applied). If "ABSOLUTE" than the inflate value passed
      by the user is passed directly to the inflate value in Minecraft model.

    # Returns:
    `bool` - the success value of the function.
    '''
    if mode == 'RELATIVE':
        relative = True
    elif mode == 'ABSOLUTE':
        relative = False
    else:
        raise ValueError(f'Unknown mode for set_inflate operator: {mode}')

    counter = 0
    for obj in context.selected_objects:
        if obj.type == 'MESH':
            if 'mc_inflate' in obj:
                if relative:
                    effective_inflate = obj['mc_inflate'] + inflate
                else:
                    effective_inflate = inflate
                delta_inflate = effective_inflate - obj['mc_inflate']
                obj['mc_inflate'] = effective_inflate
            else:
                delta_inflate = inflate
                obj['mc_inflate'] = inflate
            # Clear parent from children for a moment
            children = obj.children
            for child in children:
                old_matrix = child.matrix_world.copy()
                child.parent = None
                child.matrix_world = old_matrix

            dimensions = np.array(obj.dimensions)

            # Set new dimensions
            dimensions = (
                dimensions +
                (2*delta_inflate/MINECRAFT_SCALE_FACTOR)
            )

            obj.dimensions = dimensions
            context.view_layer.update()

            # Add children back and set their previous transformations
            for child in children:
                child.parent = obj
                child.matrix_parent_inverse = obj.matrix_world.inverted()

            # Remove the property if it's equal to 0
            if obj['mc_inflate'] == 0:
                del obj['mc_inflate']

            counter += 1
    return counter


def round_dimensions(context: bpy_types.Context) -> int:
    '''
    Rounds dimensions of selected objects so they are the whole numbers in
    Minecraft model. Returns the number of edited objects.

    # Arguments:
    - `context: bpy_types.Context` - the context of running the operator.

    # Returns:
    `int` - the number of edited objects.
    '''
    counter = 0
    for obj in context.selected_objects:
        if obj.type == 'MESH':
            # Clear parent from children for a moment
            children = obj.children
            for child in children:
                old_matrix = child.matrix_world.copy()
                child.parent = None
                child.matrix_world = old_matrix

            # Set new dimensions
            dimensions = np.array(obj.dimensions)
            if 'mc_inflate' in obj:
                dimensions -= (
                    obj['mc_inflate'] * 2 /
                    MINECRAFT_SCALE_FACTOR
                )
            dimensions = np.array(
                dimensions * MINECRAFT_SCALE_FACTOR
            ).round() / MINECRAFT_SCALE_FACTOR
            if 'mc_inflate' in obj:
                dimensions += (
                    obj['mc_inflate'] * 2 /
                    MINECRAFT_SCALE_FACTOR
                )
            obj.dimensions = dimensions
            context.view_layer.update()

            # Add children back and set their previous transformations
            for child in children:
                child.parent = obj
                child.matrix_parent_inverse = obj.matrix_world.inverted()

            counter += 1
    return counter


def import_model(
        data: Dict, geometry_name: str, context: bpy_types.Context
    ):
    '''
    Import and build model from JSON file.

    # Arguments:
    - `data: Dict` - a dictionary with data loaded from JSON file.
    - `geometry_name: str` - the name of the geometry that should be loaded
       into Blender.
    - `context: bpy_types.Context` - the context of running the operator.
    '''
    assert_is_model(data)
    geometry = load_model(data, geometry_name)
    build_geometry(geometry, context)

    context.scene.nusiq_mcblend.texture_width = geometry.texture_width
    context.scene.nusiq_mcblend.texture_height = geometry.texture_height

    if geometry.identifier.startswith('geometry.'):
        context.scene.nusiq_mcblend.model_name = geometry.identifier[9:]
    else:
        context.scene.nusiq_mcblend.model_name = geometry.identifier<|MERGE_RESOLUTION|>--- conflicted
+++ resolved
@@ -153,15 +153,9 @@
             objprop.clear_uv_layers()
 
     for objprop in objprops:
-<<<<<<< HEAD
         if objprop.thisobj_id in uv_dict:
             curr_uv = uv_dict[objprop.thisobj_id]
-            objprop.set_mc_uv((curr_uv.uv[0], curr_uv.uv[1]))
-=======
-        if objprop.name() in uv_dict:
-            curr_uv = uv_dict[objprop.name()]
             objprop.mc_uv = (curr_uv.uv[0], curr_uv.uv[1])
->>>>>>> 99eae09a
 
     if height is None:
         new_height = max([i.uv[1] + i.size[1] for i in uv_dict.values()])
