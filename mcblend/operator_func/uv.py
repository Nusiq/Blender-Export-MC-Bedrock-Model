--- conflicted
+++ resolved
@@ -497,16 +497,9 @@
         # width, height, depth
         width, height, depth = tuple([round(i) for i in scale])
 
-<<<<<<< HEAD
-        if read_existing_uvs and objprop.has_uv():
+        if read_existing_uvs and objprop.mc_uv is not None:
             result[objprop.thisobj_id] = UvMcCube(
-                width, depth, height,
-                objprop.get_mc_uv()
-=======
-        if read_existing_uvs and objprop.mc_uv is not None:
-            result[objprop.name()] = UvMcCube(
                 width, depth, height, objprop.mc_uv
->>>>>>> 99eae09a
             )
         else:
             if (
@@ -514,25 +507,13 @@
                     (width, depth, height) in
                     uv_groups[objprop.mc_uv_group].items
                 ):
-<<<<<<< HEAD
                 result[objprop.thisobj_id] = uv_groups[
-                    objprop.get_mc_uv_group()
+                    objprop.mc_uv_group
                 ].items[(width, depth, height)]
             else:
                 result[objprop.thisobj_id] = UvMcCube(width, depth, height)
-                if objprop.has_mc_uv_group():
-                    uv_groups[
-                        objprop.get_mc_uv_group()
-                    ].items[(width, depth, height)] = result[objprop.thisobj_id]
-=======
-                result[objprop.name()] = uv_groups[
-                    objprop.mc_uv_group
-                ].items[(width, depth, height)]
-            else:
-                result[objprop.name()] = UvMcCube(width, depth, height)
                 if objprop.mc_uv_group is not None:
                     uv_groups[
                         objprop.mc_uv_group
-                    ].items[(width, depth, height)] = result[objprop.name()]
->>>>>>> 99eae09a
+                    ].items[(width, depth, height)] = result[objprop.thisobj_id]
     return result